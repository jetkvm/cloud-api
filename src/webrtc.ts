import { WebSocket, WebSocketServer } from "ws";
import express from "express";
import * as jose from "jose";
import { prisma } from "./db";
import { NotFoundError, UnprocessableEntityError } from "./errors";
<<<<<<< HEAD
import { IncomingMessage } from "http";
import { Socket } from "node:net";
import { Device } from "@prisma/client/wasm";

export const activeConnections: Map<string, [WebSocket, string]> = new Map();
export const inFlight: Set<string> = new Set();

function toICEServers(str: string) {
  return str.split(",").filter(
    (url) => url.startsWith("stun:")
  );
}

export const iceServers = toICEServers(
  process.env.ICE_SERVERS || "stun.cloudflare.com:3478,stun:stun.l.google.com:19302,stun:stun1.l.google.com:5349"
);
=======
import { activeConnections, iceServers, inFlight } from "./webrtc-signaling";
>>>>>>> ad118205

export const CreateSession = async (req: express.Request, res: express.Response) => {
  const idToken = req.session?.id_token;
  const { sub } = jose.decodeJwt(idToken);

  const { id, sd } = req.body;

  if (!id) throw new UnprocessableEntityError("Missing id");
  if (!sd) throw new UnprocessableEntityError("Missing sd");

  const device = await prisma.device.findUnique({
    where: { id, user: { googleId: sub } },
    select: { id: true },
  });

  if (!device) {
    throw new NotFoundError("Device not found");
  }

  if (inFlight.has(id)) {
    console.log(`Websocket for ${id} in-flight with another client`);
    throw new UnprocessableEntityError(
      `Websocket for ${id} in-flight with another client`,
    );
  }

  const wsTuple = activeConnections.get(id);
  if (!wsTuple) {
    console.log("No socket for id", id);
    throw new NotFoundError(`No socket for id found`, "kvm_socket_not_found");
  }

  // extract the websocket and ip from the tuple
  const [ws, ip] = wsTuple;

  let timeout: NodeJS.Timeout | undefined;

  let httpClose: (() => void) | null = null;

  try {
    inFlight.add(id);
    const resp: any = await new Promise((res, rej) => {
      timeout = setTimeout(() => {
        rej(new Error("Timeout waiting for response from ws"));
      }, 15000);

      ws.onerror = rej;
      ws.onclose = rej;
      ws.onmessage = res;

      httpClose = () => {
        rej(new Error("HTTP client closed the connection"));
      };

      // If the HTTP client closes the connection before the websocket response is received, reject the promise
      req.socket.on("close", httpClose);

      ws.send(
        JSON.stringify({
          sd,
          ip,
          iceServers,
          OidcGoogle: idToken,
        }),
      );
    });

    console.log("[CreateSession] got response from device", id);
    return res.json(JSON.parse(resp.data));
  } catch (e) {
    console.log(`Error sending data to kvm with ${id}`, e);

    return res
      .status(500)
      .json({ error: "There was an error sending and receiving data to the KVM" });
  } finally {
    if (timeout) clearTimeout(timeout);
    console.log("Removing in flight", id);
    inFlight.delete(id);

    if (httpClose) {
      console.log("Removing http close listener", id);
      req.socket.off("close", httpClose);
    }

    if (ws) {
      console.log("Removing ws listeners", id);
      ws.onerror = null;
      ws.onclose = null;
      ws.onmessage = null;
    }
  }
};

export const CreateIceCredentials = async (
  req: express.Request,
  res: express.Response,
) => {
  const resp = await fetch(
    `https://rtc.live.cloudflare.com/v1/turn/keys/${process.env.CLOUDFLARE_TURN_ID}/credentials/generate`,
    {
      method: "POST",
      headers: {
        Authorization: `Bearer ${process.env.CLOUDFLARE_TURN_TOKEN}`,
        "Content-Type": "application/json",
      },
      body: JSON.stringify({ ttl: 3600 }),
    },
  );

  const data = (await resp.json()) as {
    iceServers: { credential?: string; urls: string | string[]; username?: string };
  };

  if (!data.iceServers.urls) {
    throw new Error("No ice servers returned");
  }

  if (data.iceServers.urls instanceof Array) {
    data.iceServers.urls = data.iceServers.urls.filter(url => !url.startsWith("turns"));
  }

  return res.json(data);
};

export const CreateTurnActivity = async (req: express.Request, res: express.Response) => {
  const idToken = req.session?.id_token;
  const { sub } = jose.decodeJwt(idToken);
  const { bytesReceived, bytesSent } = req.body;

  await prisma.turnActivity.create({
    data: {
      bytesReceived,
      bytesSent,
      user: { connect: { googleId: sub } },
    },
  });

  return res.json({ success: true });
};<|MERGE_RESOLUTION|>--- conflicted
+++ resolved
@@ -3,26 +3,7 @@
 import * as jose from "jose";
 import { prisma } from "./db";
 import { NotFoundError, UnprocessableEntityError } from "./errors";
-<<<<<<< HEAD
-import { IncomingMessage } from "http";
-import { Socket } from "node:net";
-import { Device } from "@prisma/client/wasm";
-
-export const activeConnections: Map<string, [WebSocket, string]> = new Map();
-export const inFlight: Set<string> = new Set();
-
-function toICEServers(str: string) {
-  return str.split(",").filter(
-    (url) => url.startsWith("stun:")
-  );
-}
-
-export const iceServers = toICEServers(
-  process.env.ICE_SERVERS || "stun.cloudflare.com:3478,stun:stun.l.google.com:19302,stun:stun1.l.google.com:5349"
-);
-=======
 import { activeConnections, iceServers, inFlight } from "./webrtc-signaling";
->>>>>>> ad118205
 
 export const CreateSession = async (req: express.Request, res: express.Response) => {
   const idToken = req.session?.id_token;
